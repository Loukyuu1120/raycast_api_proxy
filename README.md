# Raycast AI Proxy

This is a simple [Raycast AI](https://raycast.com/) API proxy. It allows you to use the [Raycast AI](https://raycast.com/ai) app without a subscription.
It's a simple proxy that forwards requests from Raycast to the OpenAI API, converts the format, and returns the response in real-time.

[English](README.md) | [中文](README.zh.md)

## Introduction

### Supported Models

| Model Name | Test Status | Environment Variables |
| --- | --- | --- |
| `openai` | Tested | `OPENAI_API_KEY` |
| `azure openai` | Tested | `AZURE_OPENAI_API_KEY`, `AZURE_DEPLOYMENT_ID`, `OPENAI_AZURE_ENDPOINT` |
| `gemini` | Experimental | `GOOGLE_API_KEY` |

### Ai chat

![ai chat](./assert/img/chat.jpeg)

### Translate

![translate](./assert/img/translate.jpg)

## How to Use

### Quick Start with Docker

1. Generate certificates

```sh
pip3 install mitmproxy
python -c "$(curl -fsSL https://raw.githubusercontent.com/yufeikang/raycast_api_proxy/main/scripts/cert_gen.py)"  --domain backend.raycast.com  --out ./cert
```

2. Start the service

```sh
docker run --name raycast \
    -e OPENAI_API_KEY=$OPENAI_API_KEY \
    -p 443:443 \
    --dns 1.1.1.1 \
    -v $PWD/cert/:/data/cert \
    -e CERT_FILE=/data/cert/backend.raycast.com.cert.pem \
    -e CERT_KEY=/data/cert/backend.raycast.com.key.pem \
    -e LOG_LEVEL=INFO \
    -d \
    ghcr.io/yufeikang/raycast_api_proxy:main
```

3. Change the OPENAI environment variable to using the Azure OpenAI API

See [How to switch between OpenAI and Azure OpenAI endpoints with Python](https://learn.microsoft.com/en-us/azure/ai-services/openai/how-to/switching-endpoints)

```sh
docker run --name raycast \
    -e OPENAI_API_KEY=$OPENAI_API_KEY \
    -e OPENAI_API_BASE=https://your-resource.openai.azure.com \
    -e OPENAI_API_VERSION=2023-05-15 \
    -e OPENAI_API_TYPE=azure \
    -e AZURE_DEPLOYMENT_ID=your-deployment-id \
    -p 443:443 \
    --dns 1.1.1.1 \
    -v $PWD/cert/:/data/cert \
    -e CERT_FILE=/data/cert/backend.raycast.com.cert.pem \
    -e CERT_KEY=/data/cert/backend.raycast.com.key.pem \
    -e LOG_LEVEL=INFO \
    -d \
    ghcr.io/yufeikang/raycast_api_proxy:main
```

#### Experimental Google Gemini support

Obtain your [Google API Key](https://makersuite.google.com/app/apikey) and export it as `GOOGLE_API_KEY`.

Currently only `gemini-pro` model is supported.

```sh
# git clone this repo and cd to it
docker build -t raycast .
docker run --name raycast \
    -e GOOGLE_API_KEY=$GOOGLE_API_KEY \
    -p 443:443 \
    --dns 1.1.1.1 \
    -v $PWD/cert/:/data/cert \
    -e CERT_FILE=/data/cert/backend.raycast.com.cert.pem \
    -e CERT_KEY=/data/cert/backend.raycast.com.key.pem \
    -e LOG_LEVEL=INFO \
    -d \
    raycast:latest
```

### Install Locally

1. Clone this repository
2. Use `pdm install` to install dependencies
3. Create an environment variable

```
export OPENAI_API_KEY=<your openai api key>
```

4. Use `./scripts/cert_gen.py --domain backend.raycast.com  --out ./cert` to generate a self-signed certificate
5. Start the service with `python ./app/main.py`

### Configuration

1. Modify `/etc/host` to add the following line:

```
127.0.0.1 backend.raycast.com
::1 backend.raycast.com
```

The purpose of this modification is to point `backend.raycast.com` to the localhost instead of the actual `backend.raycast.com`. You can also add this
record in your DNS server.

2. Add the certificate trust to the system keychain

Open the CA certificate in the `cert` folder and add it to the system keychain and trust it.
This is **necessary** because the Raycast AI Proxy uses a self-signed certificate and it must be trusted to work properly.

<<<<<<< HEAD

```sh
rm ~/Desktop/*.log || true && log stream --predicate "subsystem == 'com.raycast.macos'" --level debug --style compact >> ~/Desktop/ray.log
=======
Note:

When using macOS on Apple Silicon, if you experience issues with applications hanging when manually adding a CA certificate to
`Keychain Access`, you can use the following command in the terminal as an alternative method:

[mitmproxy document](https://docs.mitmproxy.org/stable/concepts-certificates/#installing-the-mitmproxy-ca-certificate-manually)

```shell
sudo security add-trusted-cert -d -p ssl -p basic -k /Library/Keychains/System.keychain ~/.mitmproxy/mitmproxy-ca-cert.pem
>>>>>>> 80f9e735
```<|MERGE_RESOLUTION|>--- conflicted
+++ resolved
@@ -121,11 +121,6 @@
 Open the CA certificate in the `cert` folder and add it to the system keychain and trust it.
 This is **necessary** because the Raycast AI Proxy uses a self-signed certificate and it must be trusted to work properly.
 
-<<<<<<< HEAD
-
-```sh
-rm ~/Desktop/*.log || true && log stream --predicate "subsystem == 'com.raycast.macos'" --level debug --style compact >> ~/Desktop/ray.log
-=======
 Note:
 
 When using macOS on Apple Silicon, if you experience issues with applications hanging when manually adding a CA certificate to
@@ -135,5 +130,4 @@
 
 ```shell
 sudo security add-trusted-cert -d -p ssl -p basic -k /Library/Keychains/System.keychain ~/.mitmproxy/mitmproxy-ca-cert.pem
->>>>>>> 80f9e735
 ```